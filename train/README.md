## About

The train directory contains all the tools needed to train RL-based congestion control using
IMPLALA with [Pantheon](https://github.com/fairinternal/pantheon) as the network emulator.

<<<<<<< HEAD
The train directory contains all the tools needed to train RL algorithms 
using [pantheon](https://github.com/fairinternal/pantheon). 

You can configure each run of test.py instance by emulating some type of the network. 
This can be done using trace files. The example configurations for 18 types of network with
their trace files are done using [Stanford observatory repository](https://github.com/StanfordSNR/observatory).
=======
Each Pantheon environment instance (pantheon/src/experiments/test.py) can be configured to run
with a different emulated network setting as obtained from
https://github.com/StanfordSNR/observatory/blob/master/src/scripts/experiments.yml. The relevant
trace files in traces/ are copied from https://github.com/StanfordSNR/observatory/tree/master/traces.

## Run Experiments
>>>>>>> 664c2b68

To start the Panthoen env for training, use the following command. This starts `N`
instances of the environment, each one correponding to an actor in the IMPALA framework.
Underneath, each env instantiates a rpcenv server to communicate with the learner.

`./train/pantheon_env.py --start_port=60000 [-N=18]`

<<<<<<< HEAD
To run experiments just write the following command

`./train/remoteenv.py --start_port=60000 --num_servers=18`

The arguments can be different. If num_servers is more than number of networks to emulate, then 
it goes round-robin over the emulation examples. 
=======
Each instance corrsponds to a separate emulated network as taken from experiments.yml.
If `N` is greater than the number of available emulated network types, we round-robin.
>>>>>>> 664c2b68
<|MERGE_RESOLUTION|>--- conflicted
+++ resolved
@@ -3,21 +3,12 @@
 The train directory contains all the tools needed to train RL-based congestion control using
 IMPLALA with [Pantheon](https://github.com/fairinternal/pantheon) as the network emulator.
 
-<<<<<<< HEAD
-The train directory contains all the tools needed to train RL algorithms 
-using [pantheon](https://github.com/fairinternal/pantheon). 
-
-You can configure each run of test.py instance by emulating some type of the network. 
-This can be done using trace files. The example configurations for 18 types of network with
-their trace files are done using [Stanford observatory repository](https://github.com/StanfordSNR/observatory).
-=======
 Each Pantheon environment instance (pantheon/src/experiments/test.py) can be configured to run
 with a different emulated network setting as obtained from
 https://github.com/StanfordSNR/observatory/blob/master/src/scripts/experiments.yml. The relevant
 trace files in traces/ are copied from https://github.com/StanfordSNR/observatory/tree/master/traces.
 
 ## Run Experiments
->>>>>>> 664c2b68
 
 To start the Panthoen env for training, use the following command. This starts `N`
 instances of the environment, each one correponding to an actor in the IMPALA framework.
@@ -25,14 +16,5 @@
 
 `./train/pantheon_env.py --start_port=60000 [-N=18]`
 
-<<<<<<< HEAD
-To run experiments just write the following command
-
-`./train/remoteenv.py --start_port=60000 --num_servers=18`
-
-The arguments can be different. If num_servers is more than number of networks to emulate, then 
-it goes round-robin over the emulation examples. 
-=======
 Each instance corrsponds to a separate emulated network as taken from experiments.yml.
-If `N` is greater than the number of available emulated network types, we round-robin.
->>>>>>> 664c2b68
+If `N` is greater than the number of available emulated network types, we round-robin.